# Module for Fourier interpolation of pulsed signals along simulated radio footprints of cosmic-ray air showers
# Author: A. Corstanje (a.corstanje@astro.ru.nl), 2023
#
# See article: A. Corstanje et al 2023 JINST 18 P09005, doi 10.1088/1748-0221/18/09/P09005, arXiv 2306.13514, 
# Please cite this when using code and/or methods in your analysis

import numpy as np
from scipy.signal import hilbert, resample
import cr_pulse_interpolator.interpolation_fourier as interpF


class interp2d_signal:
    """
    Initialize a callable signal interpolator object

    Parameters
    ----------
    x : np.ndarray
        1D array for the simulated antenna positions (x) in m
    y : np.ndarray
        idem for y
    signals : np.ndarray
        3D array of shape (Nant, Nsamples, Npols) with the antennas indexed in the first axis,
        the time traces in the second axis, and the polarizations in the third.
    signals_start_times : np.ndarray, optional
        The absolute start times of the input traces, shaped as (Nant,)
    lowfreq: float, default=30.0
        low-frequency limit in MHz, typically set to 30 MHz. If a higher low-frequency limit is desired,
        it may likely be better to keep it at 30 MHz here, and high-pass filter later.
    highfreq : float, default=500.0
        high-frequency limit in MHz, adjustable to e.g. 80 MHz.
    sampling_period : float, default=0.1e-9
        the time between samples in the data, in seconds (default is 0.1 ns)
    phase_method : {"phasor", "timing"}
        the phase interpolation to use, cf. pg 8 in the article ("Method (1)" vs "Method (2)").
        The default is "phasor", ie Method (1).
    radial_method : str, default='cubic'
        the interp1d method used for radially interpolating Fourier coefficients.
        Usually set to 'cubic' for cubic splines, in interpolation_fourier.
    upsample_factor : int, default=5
        upsampling factor used for sub-sample timing accuracy.
    coherency_cutoff_threshold : float, default=0.9
        the value of Eq. (2.4) that defines the reliable high-frequency limit
        on each position. Used internally in the "timing" method, also available to the user
        via self.get_cutoff_freq(x, y, pol) above.
<<<<<<< HEAD
    allow_extrapolation : bool, default=True
        if True, the interpolator will attempt to extrapolate the signal to outside the radius of the
        input starshape. If set to False, calls to positions outside of the interpolation range will
        return zero-traces, while positions at radii smaller than r_min will return the result at r_min.
=======
>>>>>>> ff5b6086
    ignore_cutoff_freq_in_timing : bool, default=False
        can be set to True when experimenting with the "timing" method without its stopping criterion.
    verbose : bool, default=False
        set to True for more info while initializing
    """

    def get_spectra(self, signals):
        """
        Do FFT of 'signals', assumed shape (Nants, Nsamples, Npol) i.e. the time traces are along the second axis.
        Produce absolute-amplitude spectrum and phase spectrum

        Parameters
        ----------
        signals : np.ndarray
            the input time traces, shaped as (Nants, Nsamples, Npol)
        """
        Nsamples = signals.shape[1]

        if self.verbose:
            print('Doing FFTs...', end=' ')
        all_antennas_spectrum = np.fft.rfft(signals, axis=1)
        abs_spectrum = np.abs(all_antennas_spectrum)
        phasespectrum = np.angle(all_antennas_spectrum)
        unwrapped_phases = np.unwrap(phasespectrum, axis=1, discont=0.7 * np.pi)
        if self.verbose:
            print('done.')

        freqs = np.fft.rfftfreq(Nsamples, d=self.sampling_period)
        freqs /= 1.0e6  # in MHz

        return freqs, all_antennas_spectrum, abs_spectrum, phasespectrum, unwrapped_phases

    def hilbert_envelope_timing(self, signals, lowfreq=30.0, highfreq=500.0, upsample_factor=10, sum_over_pol=True,
                                do_hilbert_envelope=True):
        """
        Produce pulse arrival times from Hilbert envelope maxima (if do_hilbert_envelope) or from raw E-field maxima.
        Assumed shape for `signals` is (Nant, Nsamples, Npols), i.e. time traces along second axis.
        Filtering is done between `lowfreq` and `highfreq` in MHz and the timing is done on
        filtered signals (after inverse-FFT).
        Option `sum_over_pol` is to sum the square of the Hilbert envelopes of each polarization, to get one arrival
        time over all polarizations (may help at low signal strength), default True.

        Parameters
        ----------
        signals : np.ndarray
            3D array of shape (Nant, Nsamples, Npols)
        lowfreq : float, default=30.0
            low-frequency cutoff in MHz
        highfreq : float, default=500.0
            high-frequency cutoff in MHz
        upsample_factor : int, default=10
            upsampling factor to use for sub-sample timing accuracy
        sum_over_pol : bool, default=True
            Whether to sum over polarizations if do_hilbert_envelope
        do_hilbert_envelope : bool, default=True
            If True, use Hilbert envelope for timing. Else use the direct E-field maximum.
        """
        (Nant, Nsamples, Npols) = signals.shape

        if self.verbose:
            print('Bandpass filtering %d to %d MHz' % (int(lowfreq), int(highfreq)))
        spectrum = np.fft.rfft(signals, axis=1)
        freqs = np.fft.rfftfreq(Nsamples, d=self.sampling_period)
        freqs /= 1.0e6  # in MHz
        filtering_out = np.where((freqs < lowfreq) | (freqs > highfreq))  # or!

        spectrum[:, filtering_out, :] *= 0.0
        filtered_signals = np.fft.irfft(spectrum, axis=1)

        # Get strongest polarization
        power_per_pol = np.sum(np.sum(filtered_signals ** 2, axis=1), axis=0)
        strongest_pol = np.argmax(power_per_pol)
        if self.verbose:
            print('Strongest polarization is %d' % strongest_pol)

        timestep = self.sampling_period  # in s
        if self.verbose:
            print('Upsampling by a factor %d' % upsample_factor)
        signals_upsampled = resample(filtered_signals, upsample_factor * Nsamples, axis=1)

        nof_samples = signals_upsampled.shape[1]
        signals_upsampled = np.roll(
            signals_upsampled, nof_samples // 2, axis=1
        )  # Put in the middle of the block, avoiding negative values in timing

        if do_hilbert_envelope:
            if self.verbose:
                print('Hilbert envelope')
            hilbert_envelope = np.abs(hilbert(signals_upsampled, axis=1))

            if sum_over_pol:
                hilbert_sum_over_pol = np.sqrt(np.sum(hilbert_envelope ** 2, axis=2))

                pulse_timings = (np.argmax(hilbert_sum_over_pol, axis=1) - nof_samples // 2) * (timestep / upsample_factor)
            else:
                pulse_timings_per_pol = (np.argmax(hilbert_envelope, axis=1) - nof_samples // 2) * (timestep / upsample_factor)
<<<<<<< HEAD

=======
>>>>>>> ff5b6086

        else:
            pulse_timings_per_pol = (np.argmax(signals_upsampled, axis=1) - nof_samples // 2) * (
                        timestep / upsample_factor)

        if self.verbose:
            print('Timings done')

        if do_hilbert_envelope and sum_over_pol:
            pulse_timings_per_pol = np.zeros((Nant, Npols))
            for pol in range(Npols):
                pulse_timings_per_pol[:, pol] += pulse_timings  # want to do this without yucky for loop

        return pulse_timings_per_pol

    @staticmethod
    def phase_wrap(phases):
        """
        wrap `phases` (float or any array shape) into interval (-pi, pi)

        Parameters
        ----------
        phases : array_like
            The values to wrap into interval (-pi, pi)
        """
        return (phases + np.pi) % (2 * np.pi) - np.pi

    def timing_corrected_phases(self, freqs, phase_spectrum, pulse_timings):
        """
        Take phase_spectrum as input
        Account for a linear function from the pulse_timings, i.e. according to delta_phi = 2 pi f delta_t
        Return as timing-corrected phase spectrum

        Parameters
        ----------
        freqs : np.ndarray
            frequency axis of FFTs
        phase_spectrum : np.ndarray
            3D array of shape (Nants, Nphases, Npols) containing phase spectra
        pulse_timings : np.ndarray
            2D array of shape (Nants, Npols) containing pulse timings
        """
        (Nants, Nphases, Npols) = phase_spectrum.shape

        phase_spectrum_corrected = np.zeros(phase_spectrum.shape)

        for i, ant in enumerate(range(Nants)):
            for pol in range(Npols):
                this_phase_corrections = 2 * np.pi * (freqs * 1.0e6) * pulse_timings[i, pol]  # plus or minus sign?
                phase_spectrum_corrected[ant, :, pol] = phase_spectrum[ant, :,
                                                        pol] + this_phase_corrections  # this can be done more efficiently...

        # WRAP phases into 0..2*pi
        phase_spectrum_corrected = self.phase_wrap(phase_spectrum_corrected)
        phase_spectrum_corrected = np.unwrap(phase_spectrum_corrected, axis=1, discont=0.7 * np.pi)
        # needed?

        return phase_spectrum_corrected

    @staticmethod
    def phase_unwrap_2d(x, y, phases):
        """
        Basic method to unwrap phases in 2D
        The general problem of optimal 2D phase unwrapping is NP-complete (see ref in article),
        so this will only work for well-behaved, slowly varying phases
        First do 1D unwrap over radial directions
        Then 1D unwrap over angular directions (along circles in the radial grid)

        Parameters
        ----------
        x : np.ndarray
            1D array of antenna position x (in any order)
        y : np.ndarray
            same for y (same order)
        phases : np.ndarray
            1D array, i.e. one phase per antenna (same order of antennas as x, y)
        """
        # Put them into a 2D array with a radial and an angular axis
        indices = interpF.interp2d_fourier.get_ordering_indices(x, y)
        phases_ordered = phases[indices]

        # First along radial axis, then angular axis
        phases_unwrapped_2d = np.unwrap(phases_ordered, axis=0)
        phases_unwrapped_2d = np.unwrap(phases_unwrapped_2d, axis=1)

        # Back into original 1D shape...
        phases_unwrapped = np.zeros(phases.shape)

        (Nradial, Nangular, Npol) = phases_unwrapped_2d.shape

        phases_unwrapped[indices.ravel()] = phases_unwrapped_2d.reshape((Nradial * Nangular, Npol))

        return phases_unwrapped

    def sum_corrected_spectrum(self, high_freq, low_freq):
        complex_phases = np.exp(1.0j * self.phasespectrum_corrected)
        spectrum_corrected = self.abs_spectrum * complex_phases

        freq_range = np.where((self.freqs > low_freq) & (self.freqs < high_freq))[0]
        complex_sum = np.sum(spectrum_corrected[:, freq_range, :], axis=1)

        return complex_sum, freq_range

    def degree_of_coherency(self, low_freq=30.0, high_freq=500.0):
        """
        This implements Eq. (2.4) in the article, for given frequency band limits
<<<<<<< HEAD

        Parameters
        ----------
        low_freq : float, default=30.0
        high_freq : float, default=500.0
        """
        complex_sum, freq_range = self.sum_corrected_spectrum(high_freq, low_freq)

=======

        Parameters
        ----------
        low_freq : float, default=30.0
        high_freq : float, default=500.0
        """
        complex_sum, freq_range = self.sum_corrected_spectrum(high_freq, low_freq)

>>>>>>> ff5b6086
        abs_sum = np.sum(self.abs_spectrum[:, freq_range, :], axis=1)

        coherency = np.abs(complex_sum) / abs_sum

        return coherency

    def get_constant_phases(self, low_freq=30.0, high_freq=500.0):
        """
        This implements Eq. (2.3) in the article, for given frequency band limits.
        Phases have been corrected to have maximum Hilbert envelope at "t"=0
        So, add up the complex phases, weighted by the amplitudes, to get the constant phase
        which determines if the pulse is cos-like or sin-like, or a value in between

        Parameters
        ----------
        low_freq : float, default=30.0
        high_freq : float, default=500.0
        """
        complex_sum, freq_range = self.sum_corrected_spectrum(high_freq, low_freq)

        const_phases = np.angle(complex_sum)

        # Do unwrapping in 2D to avoid 2 pi periodicity mismatches (spurious jumps of 2 pi)
        const_phases_unwrapped = self.phase_unwrap_2d(self.pos_x, self.pos_y, const_phases)

        return const_phases_unwrapped

    def get_coherency_vs_frequency(self, bandwidth=50.0, low_freq=30.0, high_freq=500.0, coherency_cutoff=0.8):
        """
        Compute `degree of coherency` as from Eq. (2.4) in a sliding frequency window
        each with bandwidth 50 MHz (or optional value given)
        Then, see at which frequency this value first drops below 'coherency_cutoff'
        That frequency defines the 'cutoff frequency' (cutoff_freq) below which
        the signal is well approximated by a standard impulse, and thus reliably interpolated.

        Parameters
        ----------
        bandwidth : float, default=50.0
            frequency bandwidth in MHz
        low_freq : float, default=30.0
            low frequency cutoff in MHz
        high_freq : float, default=500.0
            high frequency cutoff in MHz
        coherency_cutoff : float, default=0.8
            threshold value for coherency level
        """
        freq_indices = np.where((self.freqs > low_freq) & (self.freqs < (high_freq)))[0]  # high_freq - bandwidth?

        (Nants, Nsamples, Npols) = self.phasespectrum_corrected.shape
        coherency_vs_freq = np.zeros((Nants, len(freq_indices), Npols))

        cutoff_freq = np.zeros((Nants, Npols))

        for i, freq_index in enumerate(freq_indices):
            if self.verbose:
                print('%d / %d' % (i, len(freq_indices)))
            this_freq = self.freqs[freq_index]
            coherency = self.degree_of_coherency(low_freq=this_freq, high_freq=this_freq + bandwidth)
            coherency_vs_freq[:, i, :] = coherency

        # cutoff_values = np.where(coherency_vs_freq < 0.8)
        # TODO do this without / with fewer for loops
        # do explicitly in for loops for now...
        for ant in range(Nants):
            for pol in range(Npols):
                cutoff_index = np.where(coherency_vs_freq[ant, :, pol] < coherency_cutoff)[0]  # first index where < 0.8
                if len(cutoff_index) > 0:
                    cutoff_index = cutoff_index[0]
                else:
                    cutoff_index = -1
                cutoff_freq[ant, pol] = min(self.freqs[freq_indices[cutoff_index]], high_freq)  # max 500.0 cap, needed?

        return coherency_vs_freq, cutoff_freq

    def get_freq_dependent_timing_correction(self, low_freq=30.0, high_freq=500.0,
                                             bandwidth=50.0, upsample_factor=10,
                                             ignore_cutoff_freq_in_timing=False):
        """
        Implements "method (2)" to account for phase spectra towards higher frequencies.
        Determines arrival time (E-field maximum) in a 50 MHz (or 'bandwidth') sliding frequency window,
        by filtering to each frequency window and inverse-FFT.
        Arrival time is mapped to phase in the center of each window.

        Parameters
        ----------
        low_freq : float, default=30.0
            low frequency cutoff in MHz
        high_freq : float, default=500.0
            high frequency cutoff in MHz
        bandwidth : float, default=50.0
            frequency bandwidth in MHz
        upsample_factor : int, default=10
            upsampling factor for timing accuracy
        ignore_cutoff_freq_in_timing: bool, default=False
            proceed with pulse timing beyond cutoff frequency
        """
        start_freq = self.freqs[self.freqs >= low_freq][0]
        end_freq = self.freqs[self.freqs <= (high_freq + bandwidth / 2)][-1]

        freq_indices = np.where((self.freqs >= low_freq) & (self.freqs < (high_freq + bandwidth / 2)))[0]

        spectrum_after_correction_so_far = self.abs_spectrum * np.exp(1j * self.phasespectrum_corrected)
        signals = np.fft.irfft(spectrum_after_correction_so_far, axis=1)

        freq_dependent_timing = np.zeros(self.abs_spectrum.shape)

        for i, freq_index in enumerate(freq_indices):
            if i % 3 != 0:
                freq_dependent_timing[:, freq_index, :] += freq_dependent_timing[:, freq_index - 1, :]
            else:
                this_freq = self.freqs[freq_index]

                band_low = max(low_freq, this_freq - bandwidth / 2)
                band_high = min(high_freq + bandwidth, this_freq + bandwidth / 2)

                if ((band_high - band_low) < bandwidth) and (band_low + bandwidth < band_high):
                    band_high = band_low + bandwidth
                # check bandwidth
                if self.verbose:
                    print('Bandwidth %3.1f MHz, from %3.1f to %3.1f MHz' % (band_high - band_low, band_low, band_high))

                this_timing = self.hilbert_envelope_timing(signals, lowfreq=band_low, highfreq=band_high,
                                                           upsample_factor=upsample_factor, do_hilbert_envelope=False)
                # returns timings for (Nant, Npol)
                freq_dependent_timing[:, freq_index, :] += this_timing  # check index broadcasting

        # do cutoff fixing here
        # keep timing constant beyond frequency cutoff
        if not ignore_cutoff_freq_in_timing:
            (Nants, Nsamples, Npols) = freq_dependent_timing.shape
            for ant in range(Nants):
                for pol in range(Npols):

                    # Keep timing values constant for frequencies > local cutoff value
                    this_index = np.where(self.freqs >= self.cutoff_freq[ant, pol])[0][0]
                    freq_dependent_timing[ant, this_index:, pol] = freq_dependent_timing[ant, this_index - 1, pol]

                    for i, index in enumerate(freq_indices):
                        if i == 0:
                            continue
                        # Just in case, a similar stopping criterion when successive timings get too `noisy`
                        if np.abs(freq_dependent_timing[ant, index, pol] - freq_dependent_timing[
                            ant, index - 1, pol]) > 0.5e-9:
                            freq_dependent_timing[ant, index:, pol] = freq_dependent_timing[ant, index - 1, pol]
                            break

        return freq_dependent_timing

    def nearest_antenna_index(self, x, y, same_radius=False, tolerance=1.0):
        """
        Search for closest antenna at the same radius, within tolerance (m), when same_radius=True
        Otherwise find the nearest antenna to (x, y) and return its index
        The nearest antenna position is then referenced as self.pos_x[index], self.pos_y[index]

        Parameters
        ----------
        x : float
            x position (single value)
        y : float
            idem for y
        same_radius : bool, default=False,
            consider only antennas at the same radius, +/- 'tolerance'
        tolerance : float, default=1.0
            tolerance in m for same_radius search
        """
        if not same_radius:
            index = np.argmin((self.pos_x - x) ** 2 + (self.pos_y - y) ** 2)
        else:  # a bit convoluted...
            radius_antennas = np.sqrt(self.pos_x ** 2 + self.pos_y ** 2)
            thisradius = np.sqrt(x ** 2 + y ** 2)

            indices_same_radius = np.where(
                (radius_antennas > (thisradius - tolerance)) & (radius_antennas < (thisradius + tolerance))
            )[0]

            assert len(indices_same_radius) > 0
            ant_x = self.pos_x[indices_same_radius]
            ant_y = self.pos_y[indices_same_radius]

            index_min = np.argmin((ant_x - x) ** 2 + (ant_y - y) ** 2)

            index = indices_same_radius[index_min]

        return index

    def get_cutoff_freq(self, x, y, pol):
        """
        A getter for the cutoff frequency in polarization 'pol' interpolated to arbitrary position (x, y)

        Parameters
        ----------
        x : float
            x position (single value)
        y : float
            idem for y
        pol : int
            polarization number (single value)
        """
        return self.interpolators_cutoff_freq[pol](x, y)

    def __init__(self, x, y, signals, signals_start_times=None,
                 lowfreq=30.0, highfreq=500.0, sampling_period=0.1e-9, phase_method="phasor",
                 radial_method='cubic', upsample_factor=5, coherency_cutoff_threshold=0.9,
<<<<<<< HEAD
                 allow_extrapolation=True, ignore_cutoff_freq_in_timing=False, verbose=False):
=======
                 ignore_cutoff_freq_in_timing=False, verbose=False):
>>>>>>> ff5b6086
        self.nofcalls = 0
        self.verbose = verbose
        self.method = phase_method
        self.pos_x = x
        self.pos_y = y
        (Nants, Nsamples, Npols) = signals.shape  # hard assumption, 3D...
        self.trace_length = Nsamples
        self.sampling_period = sampling_period
        if self.verbose:
            print('Setting sampling period to %1.1e seconds' % self.sampling_period)

        # Get the abs-amplitude and phase spectra from the time traces
        (self.freqs, all_antennas_spectrum, self.abs_spectrum, self.phasespectrum, self.unwrapped_phases) = self.get_spectra(signals)

        if self.verbose:
            print('Doing timings using hilbert envelope...')

        # Get pulse timings using Hilbert envelope
        self.pulse_timings = self.hilbert_envelope_timing(signals, lowfreq=30.0, highfreq=80.0,
                                                          upsample_factor=upsample_factor)

        # Remove timings from phase spectra
        self.phasespectrum_corrected = self.timing_corrected_phases(self.freqs, self.phasespectrum, self.pulse_timings)

        # Get phase constant or `Hilbert phase`
        self.const_phases = self.get_constant_phases(high_freq=80.0)

        # Remove phase constant from phase spectra
        self.phasespectrum_corrected -= self.const_phases[:, np.newaxis, :]  # (Nant, Npol) to (Nant, Nsamples, Npol)
        self.phasespectrum_corrected_before_freq_dependent = np.copy(
            self.phasespectrum_corrected
        )  # for testing / demo purposes

        # Get degree of coherency and reliable high-cutoff frequency
        if self.verbose:
            print('Getting coherency and freq cutoff')

        self.coherency_vs_freq, self.cutoff_freq = self.get_coherency_vs_frequency(
            low_freq=lowfreq,
            high_freq=highfreq,
            coherency_cutoff=coherency_cutoff_threshold
        )

        if self.method == "timing":
            if verbose:
                print('Doing freq dependent timing...')

            # Get arrival times in a sliding frequency window
            self.freq_dependent_timing = self.get_freq_dependent_timing_correction(
                low_freq=lowfreq, high_freq=highfreq,
                upsample_factor=upsample_factor,
                ignore_cutoff_freq_in_timing=ignore_cutoff_freq_in_timing
            )

            if verbose:
                print('Done freq dependent timing')
        else:
            self.freq_dependent_timing = np.zeros(self.phasespectrum_corrected.shape)

        # Remove sliding-window timings from phase spectra
        for i, ant in enumerate(range(Nants)):
            for pol in range(Npols):
                this_phase_corrections = 2 * np.pi * (self.freqs * 1.0e6) * self.freq_dependent_timing[ant, :, pol]
                self.phasespectrum_corrected[ant, :, pol] = self.phasespectrum_corrected[ant, :,
                                                            pol] + this_phase_corrections  # this can be done more efficiently...

        self.coherency = self.degree_of_coherency(low_freq=lowfreq, high_freq=highfreq)

        """
        Produce interpolators for amplitude and phase spectrum
        Do the Fourier interpolation for each frequency bin < 500 MHz, and for each polarization, separately
        Note: an order of magnitude speed improvement should be obtainable by vectorizing the Fourier interpolator
        """
        nof_freq_channels = len(np.where((self.freqs < highfreq))[0])

        self.interpolators_abs_spectrum = np.empty(
            (Npols, nof_freq_channels), dtype=object
        )  # [ [None]*nof_freq_channels ] * Npols

        """
        Create interpolators for the "phasors" for each frequency,
        i.e. exp(i phi(f)) = (cos(i phi), sin(i phi)) for each frequency
        """
        self.interpolators_cosphi = np.empty((Npols, nof_freq_channels), dtype=object)
        self.interpolators_sinphi = np.empty((Npols, nof_freq_channels), dtype=object)

        self.interpolators_freq_dependent_timing = np.empty((Npols, nof_freq_channels), dtype=object)

        self.interpolators_timing = np.empty(Npols, dtype=object)

        self.interpolators_constphase = np.empty(Npols, dtype=object)

        self.interpolators_cutoff_freq = np.empty(Npols, dtype=object)

        if verbose:
            print('Creating %d interpolators total' % (3 * Npols * nof_freq_channels + 3 * Npols), end=' ')

        # Create and initialize the interpolators for all quantities
        for freq_channel in range(nof_freq_channels):
            for pol in range(Npols):
                self.interpolators_abs_spectrum[pol, freq_channel] = interpF.interp2d_fourier(
                    x, y, self.abs_spectrum[:, freq_channel, pol],
<<<<<<< HEAD
                    radial_method=radial_method, fill_value='extrapolate' if allow_extrapolation else None
=======
                    radial_method=radial_method
>>>>>>> ff5b6086
                )
                self.interpolators_freq_dependent_timing[pol, freq_channel] = interpF.interp2d_fourier(
                    x, y, self.freq_dependent_timing[:, freq_channel, pol],
                    radial_method=radial_method
                )

                self.interpolators_cosphi[pol, freq_channel] = interpF.interp2d_fourier(
                    x, y, np.cos(self.phasespectrum_corrected[:, freq_channel, pol]),
                    radial_method=radial_method
                )
                self.interpolators_sinphi[pol, freq_channel] = interpF.interp2d_fourier(
                    x, y, np.sin(self.phasespectrum_corrected[:, freq_channel, pol]),
                    radial_method=radial_method
                )

        for pol in range(Npols):
            self.interpolators_timing[pol] = interpF.interp2d_fourier(x, y, self.pulse_timings[:, pol])
            self.interpolators_constphase[pol] = interpF.interp2d_fourier(x, y, self.const_phases[:, pol])
            self.interpolators_cutoff_freq[pol] = interpF.interp2d_fourier(x, y, self.cutoff_freq[:, pol])

        if signals_start_times is not None:
            self.interpolators_arrival_times = interpF.interp2d_fourier(x, y, signals_start_times)
        else:
            self.interpolators_arrival_times = None

        if self.verbose:
            print('Done.')

    def __call__(self, x, y,
                 lowfreq=30.0, highfreq=500.0, filter_up_to_cutoff=False,
                 account_for_timing=True, pulse_centered=True,
                 const_time_offset=20.0e-9, full_output=False):
        """
        Computes the interpolation at arbitrary position (x, y)

        Parameters
        ----------
        x : float
            the x position in m (single value)
        y : float
            idem for y
        lowfreq : float, default=30.0
            low-frequency limit in MHz for bandpass filtering of interpolated pulse
        highfreq : float, default=500.0
            high-frequency limit in MHz, idem
        filter_up_to_cutoff : bool, default=False
            set to True for low-pass filtering up to local estimated cutoff frequency
        account_for_timing : bool, default=True
            When True, the pulses are offset from each other according to their natural arrival time.
            Set to False to have each pulse at a fixed time given by `const_time_offset` instead.
        pulse_centered : bool, default=True
            If True, the pulses are shifted to the center of the trace, instead of being close to the trace start
            as CoREAS simulates them. This is useful to deal with the ringing introduced by filtering the traces.
        const_time_offset : float, default=20e-9
            Constant time offset in seconds if not using interpolated arrival times.
            Note that if used together with `pulse_centered`, this time offset is with respect to the center
            of the trace.
        full_output : bool, default=False
            Put this to True to retrieve arrival time and spectra, next to the signal traces.
        """
        if (self.nofcalls == 0) and self.verbose:
            print('Method: %s' % self.method)
        self.nofcalls += 1

        Nfreqs = len(self.interpolators_abs_spectrum[0])
        Npols = len(self.interpolators_abs_spectrum)

        freqs = np.fft.rfftfreq(self.trace_length, d=self.sampling_period)
        freqs /= 1.0e6  # in MHz
        # TODO: Make self.freqs

        # Set up reconstructed spectra, timings, phases at freq=0
        abs_spectrum = np.zeros((self.trace_length // 2 + 1, Npols))
        phasespectrum = np.zeros((self.trace_length // 2 + 1, Npols))
        timings = np.zeros(Npols)
        const_phases = np.zeros(Npols)

        if self.method == 'timing':
            index_nearest = self.nearest_antenna_index(x, y)
            print('pos x = %3.2f, y = %3.2f: nearest antenna at x = %3.2f, y = %3.2f m' % (
                x, y, self.pos_x[index_nearest], self.pos_y[index_nearest])
            )

            phasespectrum = np.copy(self.phasespectrum_corrected[index_nearest])  # COPY !!!
            """
            Do nearest-neighbor interpolation on remaining ('corrected') phases, which should be near zero, 
            but do full interpolation on amplitude spectrum
            """
            for freq_channel in range(Nfreqs):
                for pol in range(Npols):  # TODO: reduce
                    thisPower = self.interpolators_abs_spectrum[pol, freq_channel](x, y)
                    abs_spectrum[freq_channel, pol] = thisPower

            # Account for freq dependent timings, which are interpolated first to (x, y)
            for freq_channel in range(Nfreqs):
                for pol in range(Npols):
                    this_timing = self.interpolators_freq_dependent_timing[pol, freq_channel](x, y)
                    this_phaseshift = -1.0e6 * self.freqs[freq_channel] * 2 * np.pi * this_timing
                    phasespectrum[freq_channel, pol] += this_phaseshift

        elif self.method == 'phasor':
            for freq_channel in range(Nfreqs):
                for pol in range(Npols):
                    # Interpolate abs-amplitude spectrum and phasors
                    thisPower = self.interpolators_abs_spectrum[pol, freq_channel](x, y)
                    this_realpart = self.interpolators_cosphi[pol, freq_channel](x, y)
                    this_imagpart = self.interpolators_sinphi[pol, freq_channel](x, y)

                    thisPhase = np.angle(this_realpart + 1.0j * this_imagpart)
                    # making unit vector by dividing by abs(re**2 + im**2) and multiplying that may be significantly faster

                    abs_spectrum[freq_channel, pol] = thisPower
                    phasespectrum[freq_channel, pol] = thisPhase

        else:
            raise ValueError('Unknown reconstruction method: %s' % self.method)

        # Get the start time of the trace from the interpolation
        trace_start_time = 0
        if self.interpolators_arrival_times is not None:
            trace_start_time += self.interpolators_arrival_times(x, y)
        else:
            # This should be a logging warning statement
            print('Trace arrival times were not set during init, only relative timings are returned!')
        if pulse_centered:
            # We account for the time shift here, because the later loop is over all polarisations and
            # then this operation would be applied multiple times
            time_delta = self.trace_length * 0.5 * self.sampling_period
            trace_start_time -= time_delta
        if not account_for_timing:
            # The interpolated trace start times were from before the timings are taken out from the phase
            # So it case we do not put them back in, we need to adjust the start times
            trace_start_time -= const_time_offset
            print('Relative timing between polarisations is not taken into account!')
            # TODO: could make trace_start_time array of shape (Npol) and adjust each pol for timings?

        # Apply the 30-80 MHz arrival times and phase constants, each interpolated to (x, y) first
        for pol in range(Npols):
            timings[pol] = self.interpolators_timing[pol](x, y)
            const_phases[pol] = self.interpolators_constphase[pol](x, y)
            # Account for timing
            if pulse_centered:
                # move pulse to the center of the trace
                time_delta = self.trace_length * 0.5 * self.sampling_period
                phase_shifts = -1.0e6 * freqs * 2 * np.pi * time_delta
                phasespectrum[:, pol] += phase_shifts
            if account_for_timing:
                phase_shifts = -1.0e6 * freqs * 2 * np.pi * timings[pol]
                phasespectrum[:, pol] += phase_shifts
            else:
                phase_shifts = -1.0e6 * freqs * 2 * np.pi * const_time_offset
                phasespectrum[:, pol] += phase_shifts

            # Account for constant phase
            phasespectrum[:, pol] += const_phases[pol]

        # Wrap into (-pi, pi) where needed, to tidy up
        phasespectrum = self.phase_wrap(phasespectrum)
        """
        Set frequency channels with negative abs-amplitude to 0. This can arise sometimes when 
        Fourier-interpolating abs-amplitudes around a circle. Throw warning when this is needed.
        """
        indices_negative = np.where(abs_spectrum < 0)
        nof_negative = len(indices_negative[0])

        if nof_negative > 0:
            print('warning: negative values in abs_spectrum found: %d times. Setting to zero.' % nof_negative)
            abs_spectrum[indices_negative] = 0.0
        """
        Filter to bandwidth up to local cutoff frequency if desired, otherwise up to high frequency limit
        """
        for pol in range(Npols):
            high_cutoff = self.interpolators_cutoff_freq[pol](x, y) if filter_up_to_cutoff else highfreq

            filter_indices = np.where((freqs < lowfreq) | (freqs > high_cutoff))
            abs_spectrum[filter_indices, pol] *= 0.0

        # Produce reconstructed spectrum and time series
        spectrum = abs_spectrum * np.exp(1.0j * phasespectrum)

        timeseries = np.fft.irfft(spectrum, axis=0)

        if full_output:
            return timeseries, trace_start_time, abs_spectrum, phasespectrum
        else:
            return timeseries<|MERGE_RESOLUTION|>--- conflicted
+++ resolved
@@ -43,13 +43,10 @@
         the value of Eq. (2.4) that defines the reliable high-frequency limit
         on each position. Used internally in the "timing" method, also available to the user
         via self.get_cutoff_freq(x, y, pol) above.
-<<<<<<< HEAD
     allow_extrapolation : bool, default=True
         if True, the interpolator will attempt to extrapolate the signal to outside the radius of the
         input starshape. If set to False, calls to positions outside of the interpolation range will
         return zero-traces, while positions at radii smaller than r_min will return the result at r_min.
-=======
->>>>>>> ff5b6086
     ignore_cutoff_freq_in_timing : bool, default=False
         can be set to True when experimenting with the "timing" method without its stopping criterion.
     verbose : bool, default=False
@@ -146,10 +143,6 @@
                 pulse_timings = (np.argmax(hilbert_sum_over_pol, axis=1) - nof_samples // 2) * (timestep / upsample_factor)
             else:
                 pulse_timings_per_pol = (np.argmax(hilbert_envelope, axis=1) - nof_samples // 2) * (timestep / upsample_factor)
-<<<<<<< HEAD
-
-=======
->>>>>>> ff5b6086
 
         else:
             pulse_timings_per_pol = (np.argmax(signals_upsampled, axis=1) - nof_samples // 2) * (
@@ -256,7 +249,6 @@
     def degree_of_coherency(self, low_freq=30.0, high_freq=500.0):
         """
         This implements Eq. (2.4) in the article, for given frequency band limits
-<<<<<<< HEAD
 
         Parameters
         ----------
@@ -265,16 +257,6 @@
         """
         complex_sum, freq_range = self.sum_corrected_spectrum(high_freq, low_freq)
 
-=======
-
-        Parameters
-        ----------
-        low_freq : float, default=30.0
-        high_freq : float, default=500.0
-        """
-        complex_sum, freq_range = self.sum_corrected_spectrum(high_freq, low_freq)
-
->>>>>>> ff5b6086
         abs_sum = np.sum(self.abs_spectrum[:, freq_range, :], axis=1)
 
         coherency = np.abs(complex_sum) / abs_sum
@@ -478,11 +460,8 @@
     def __init__(self, x, y, signals, signals_start_times=None,
                  lowfreq=30.0, highfreq=500.0, sampling_period=0.1e-9, phase_method="phasor",
                  radial_method='cubic', upsample_factor=5, coherency_cutoff_threshold=0.9,
-<<<<<<< HEAD
                  allow_extrapolation=True, ignore_cutoff_freq_in_timing=False, verbose=False):
-=======
-                 ignore_cutoff_freq_in_timing=False, verbose=False):
->>>>>>> ff5b6086
+
         self.nofcalls = 0
         self.verbose = verbose
         self.method = phase_method
@@ -585,11 +564,7 @@
             for pol in range(Npols):
                 self.interpolators_abs_spectrum[pol, freq_channel] = interpF.interp2d_fourier(
                     x, y, self.abs_spectrum[:, freq_channel, pol],
-<<<<<<< HEAD
                     radial_method=radial_method, fill_value='extrapolate' if allow_extrapolation else None
-=======
-                    radial_method=radial_method
->>>>>>> ff5b6086
                 )
                 self.interpolators_freq_dependent_timing[pol, freq_channel] = interpF.interp2d_fourier(
                     x, y, self.freq_dependent_timing[:, freq_channel, pol],
